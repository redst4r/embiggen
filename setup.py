--- conflicted
+++ resolved
@@ -33,13 +33,8 @@
 
 setup(
     name='embiggen',
-<<<<<<< HEAD
-    version='0.9.3',
-    description='Extended implementation of node2vec with several word2vec family algorithms',
-=======
-    version='0.10.0.dev2',
+    version='0.10.0.dev3',
     description='Graph machine learning and visualization library.',
->>>>>>> 865d5aee
     long_description=readme(),
     url='https://github.com/monarch-initiative/embiggen',
     keywords='node2vec,word2vec,CBOW,SkipGram,GloVe',
@@ -54,20 +49,11 @@
         "tqdm",
         "matplotlib",
         "sklearn",
-<<<<<<< HEAD
-        "ddd_subplots>=1.0.7",
-        "sanitize_ml_labels>=1.0.26",
-        "keras_mixed_sequence>=1.0.27",
-        "extra_keras_metrics>=2.0.2",
-        "ensmallen>=0.6.2",
-        "cache_decorator>=2.0.2",
-=======
         "ddd_subplots>=1.0.19",
         "sanitize_ml_labels>=1.0.29",
         "keras_mixed_sequence>=1.0.28",
         "extra_keras_metrics>=2.0.5",
         "ensmallen>=0.7.0.dev6",
->>>>>>> 865d5aee
         "validate_version_code",
         "packaging"
     ],

--- conflicted
+++ resolved
@@ -13,9 +13,5 @@
 	env NUMBA_DISABLE_JIT=1 pytest -s ./tests
 
 coverage:
-<<<<<<< HEAD
-	env NUMBA_DISABLE_JIT=1 pytest -s tests --cov=embiggen --cov-report=html && open htmlcov/index.html
-=======
 	env NUMBA_DISABLE_JIT=1 pytest -s --cov=embiggen --cov-report=html ./tests
-	$(OPEN_COMMAND) ./htmlcov/index.html & > /dev/null
->>>>>>> bd43ad52
+	$(OPEN_COMMAND) ./htmlcov/index.html & > /dev/null
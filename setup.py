from setuptools import setup


def readme():
    with open('README.rst') as f:
        return f.read()


test_deps = [
    "codacy-coverage",
    "coveralls",
    'nose',
    "nose-cov",
    "validate_version_code",
    "pylint",
    "silence_tensorflow",
    "parameterized"
]

extras = {
    'test': test_deps,
}

setup(
    name='xn2v',
    version='0.1.0',
    description='Extended implementation of node2vec with several word2vec family algorithms',
    long_description=readme(),
    url='https://github.com/monarch-initiative/N2V',
    keywords='node2vec. word2vec',
    author='Vida Ravanmehr, Peter Robinson',
    author_email='vida.ravanmehr@jax.org, peter.robinson@jax.org',
    license='BSD3',
    packages=['xn2v'],
    install_requires=[
<<<<<<< HEAD
        'click',
        'keras',
=======
	'setuptools>=42.0.0',
>>>>>>> d0d8320a
        'numpy>=1.16.4',
        'pandas',
        'parameterized',
        'silence_tensorflow',
        'sklearn',
<<<<<<< HEAD
        'tensorflow>=2.0',
        'nltk',
        'more_itertools',
        'tqdm',
        "environments_utils",
        "keras_tqdm"
=======
        'tensorflow>=2.0.0',
        'click'
>>>>>>> d0d8320a
    ],
    test_suite='nose.collector',
    tests_require=test_deps,
    include_package_data=True,
    zip_safe=False,
    extras_require=extras,
)<|MERGE_RESOLUTION|>--- conflicted
+++ resolved
@@ -33,28 +33,22 @@
     license='BSD3',
     packages=['xn2v'],
     install_requires=[
-<<<<<<< HEAD
         'click',
         'keras',
-=======
-	'setuptools>=42.0.0',
->>>>>>> d0d8320a
+	      'setuptools>=42.0.0',
         'numpy>=1.16.4',
         'pandas',
         'parameterized',
         'silence_tensorflow',
         'sklearn',
-<<<<<<< HEAD
         'tensorflow>=2.0',
         'nltk',
         'more_itertools',
         'tqdm',
         "environments_utils",
         "keras_tqdm"
-=======
         'tensorflow>=2.0.0',
         'click'
->>>>>>> d0d8320a
     ],
     test_suite='nose.collector',
     tests_require=test_deps,

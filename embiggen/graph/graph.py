--- conflicted
+++ resolved
@@ -97,7 +97,6 @@
         return self._graph.sources
 
     @property
-<<<<<<< HEAD
     def worddictionary(self) -> Dict[str, int]:
         """Return mapping for nodes to numeric node ID."""
         # TODO: this method is used too much internally within the w2v.
@@ -205,18 +204,4 @@
         Parameters
         ---------------------
         node: int,
-            The node whose neigbours are to be identified.
-=======
-    def destinations(self) -> np.ndarray:
-        """Return destinations indices.
->>>>>>> 2ef8a869
-
-        Returns
-        ---------------------
-        Numpy array of destinations indices.
-        """
-        return self._graph.destinations
-
-    # def consistent_hash(self) -> str:
-    #     """Return hash for the current instance of the graph."""
-    #     return self._consistent_hash+            The node whose neigbours are to be identified.
--- conflicted
+++ resolved
@@ -113,19 +113,11 @@
 
     if w2v_model == "Skipgram":
         model = SkipGramWord2Vec(walks, worddictionary=worddictionary,
-<<<<<<< HEAD
                                  reverse_worddictionary=reverse_worddictionary, num_steps=args.num_steps,
                                  embedding_size=args.embedding_size, skip_window=args.skip_window)
     elif w2v_model == "CBOW":
         model = ContinuousBagOfWordsWord2Vec(walks, worddictionary=worddictionary,
                                              reverse_worddictionary=reverse_worddictionary, num_steps=args.num_steps,
-=======
-                             reverse_worddictionary=reverse_worddictionary, num_steps=args.num_steps,
-                                 embedding_size=args.embedding_size, skip_window=args.skip_window)
-    elif w2v_model == "CBOW":
-        model = ContinuousBagOfWordsWord2Vec(walks, worddictionary=worddictionary,
-                                 reverse_worddictionary=reverse_worddictionary, num_steps=args.num_steps,
->>>>>>> 32eb7533
                                              embedding_size=args.embedding_size, skip_window=args.skip_window)
     else:
         print("[ERROR] enter Skipgram or CBOW")
@@ -184,15 +176,10 @@
     :param args: parameters of node2vec and link prediction
     :return: Results of link prediction
     """
-<<<<<<< HEAD
-    print("[INFO]: p={}, q={}, classifier= {}, useGamma={}, word2vec_model={}, num_steps={}, skip_window={}, "
-          "dimension={} ".format(args.p, args.q, args.classifier, args.useGamma, args.w2v_model, args.num_steps,
-                                 args.skip_window, args.embedding_size))
-=======
+   
     print("[INFO]: p={}, q={}, classifier= {}, useGamma={}, word2vec_model={}, num_steps={}, skip_window={}, dimension={}"
           .format(args.p,args.q,args.classifier, args.useGamma,args.w2v_model, args.num_steps, args.skip_window,
                   args.embedding_size))
->>>>>>> 32eb7533
     pos_train_graph, pos_valid_graph, pos_test_graph, neg_train_graph, neg_valid_graph, neg_test_graph = read_graphs()
     pos_train_g = N2vGraph(pos_train_graph, args.p, args.q, args.gamma, args.useGamma)
     walks = pos_train_g.simulate_walks(args.num_walks, args.walk_length)

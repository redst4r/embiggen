--- conflicted
+++ resolved
@@ -185,15 +185,9 @@
                     continue
                 else:
                     # node_type is going to a different node type
-<<<<<<< HEAD
-                    # TODO: use TOMMY version of GAMMA application
-                    # TODO: only use GAMMA for the edges, as it is used in the current implementation
-                    neighbours_count_per_types_prob[neighbour_type] = float(self.gamma) / float(count) * num_types
-=======
                     # TODO: I don't think this is a probability
                     # TODO: which one of the two formulas is the actual right one?
                     neighbours_count_per_types_prob[neighbour_type] = self.gamma / (count * num_types)
->>>>>>> f9d727f8
                     total_non_own_probability += neighbours_count_per_types_prob[neighbour_type]
 
             if neighbours_count_per_types[node_type] == 0:

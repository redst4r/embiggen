import numpy as np
import os.path

from unittest import TestCase

from xn2v import CSFGraph
from xn2v import N2vGraph


def calculate_total_probs(j, q):
    """Use the alias method to calculate the total probabilities of the discrete events.

    Args:
        j: alias vector
        q: alias-method probabilities

    Returns:
        The total probability.

    """

    n = len(j)

    # total probs has the total probabilities of the events in the vector. Thus, it goes from the alias model,
    # where the probability of one event can be divided in two slots, to a simple 'multinomial' vector of probabilities.
    total_probs = np.zeros(n)

    for i in range(n):
        p = q[i]
        total_probs[i] += p

        if p < 1.0:
            alias_index = j[i]
            total_probs[alias_index] += 1 - p

    s = np.sum(total_probs)

    return total_probs/s


class TestGraph(TestCase):

    def setUp(self):
        input_file = os.path.join(os.path.dirname(__file__), 'data', 'small_graph.txt')
        g = CSFGraph(input_file)
        self.graph = g

<<<<<<< HEAD
        return None

    def test_simple_graph(self):
=======
    def test_raw_probs_simple_graph_1(self):
>>>>>>> ea627e84
        p = 1
        q = 1
        gamma = 1
        g = N2vGraph(self.graph, p, q, gamma,doxn2v=True)
        #src = self.graph.get_node_index('g1')
        #dst = self.graph.get_node_index('g2')
        src = 'g1'
        dst = 'g2'
        edge = (src, dst)
<<<<<<< HEAD
        orig_edge, [j_alias, q_alias] = g.get_alias_edge(edge)

        self.assertEqual(orig_edge, edge, "get_alias_edge didn't send back the original edge")
=======
        [j_alias, q_alias] = g.get_alias_edge_xn2v(src, dst)
        #orig_edge, [j_alias, q_alias] = g.get_alias_edge(src, dst)
        #self.assertEqual(orig_edge, edge,
                        # "get_alias_edge didn't send back the original edge")
>>>>>>> ea627e84
        self.assertEqual(len(j_alias), len(q_alias))

        # there are 4 outgoing edges from g2: g1, g3, p1, p2
        self.assertEqual(4, len(j_alias))
<<<<<<< HEAD

        # recreate the original probabilities. They should be 0.2, 0.2, 0.4, 0.2
=======
        # recreate the original probabilities. They should be 0.125, 0.125, 0.5, 0.25
>>>>>>> ea627e84
        original_probs = calculate_total_probs(j_alias, q_alias)
        self.assertAlmostEqual(0.125, original_probs[0])
        self.assertAlmostEqual(0.125, original_probs[1])
        self.assertAlmostEqual(0.5, original_probs[2])
        self.assertAlmostEqual(0.25, original_probs[3])

    def test_raw_probs_simple_graph_2(self):
        p = 1
        q = 1
        gamma = 1
        g = N2vGraph(self.graph, p, q, gamma, doxn2v=True)
        # src = self.graph.get_node_index('g0')
        # dst = self.graph.get_node_index('g1')
        src = 'g1'
        dst = 'g4'
        [j_alias, q_alias] = g.get_alias_edge_xn2v(src, dst)
        self.assertEqual(len(j_alias), len(q_alias))
        # outgoing edges from g4: g1, g3, p4, d2
        self.assertEqual(4, len(j_alias))
        # recreate the original probabilities. They should be a vector of length 4.
        original_probs = calculate_total_probs(j_alias, q_alias)
        #self.assertAlmostEqual(1.0/4.0, original_probs[1])

        return None


class TestHetGraph(TestCase):

    def setUp(self):
        input_file = os.path.join(os.path.dirname(__file__), 'data', 'small_het_graph.txt')
        g = CSFGraph(input_file)
        self.graph = g
        self.nodes = g.nodes()
        self.g1index = self.__get_index('g1')
        self.d1index = self.__get_index('d1')

        return None

    def __get_index(self, node):
        i = 0

        for n in self.nodes:
            if n == node:
                return i

            i += 1

        raise Exception("Could not find {} in self.nodes".format(node))

    def testGraphNodeCounts(self):
        """We expect 101 gene nodes, 20 disease nodes, and 30 protein nodes

        Returns:
            None.
        """

        g = self.graph
        n = g.node_count()

        self.assertEqual(151, n)

        return None

    def testGraphEdgeCounts(self):
        """We expect 100 g<->g edges, 1 g<->d edge, 19 d<->d edges, and 29 p<->p edges.

        Note that currently we have 2 directed edges for each undirected edge. This means that edge_count() returns
        300. This is an implementation detail that may change in the future.

        Returns:
            None.
        """

        g = self.graph
        m = g.edge_count()
        self.assertEqual(300, m)

<<<<<<< HEAD
        return None

    def test_raw_probs(self):
=======
    def test_raw_probs_1(self):
>>>>>>> ea627e84
        p = 1
        q = 1
        gamma = 1
        g = N2vGraph(self.graph, p, q, gamma, doxn2v=True)
        #src = self.graph.get_node_index('g0')
        #dst = self.graph.get_node_index('g1')
        src = 'g1'
        dst = 'g2'
        [j_alias, q_alias] = g.get_alias_edge_xn2v(src, dst)
        self.assertEqual(len(j_alias), len(q_alias))
<<<<<<< HEAD
        # outgoing edges from g2: g1->g2, g1->g3, g1->p1, g1->d3
        # self.assertEqual(3, len(j_alias))
        # recreate the original probabilities. They should be a vector of length 102 where all values are 10.0/102.0.
        # original_probs = calculate_total_probs(j_alias, q_alias)
        # self.assertAlmostEqual(10.0 / 1020.0, original_probs[self.d1index])

        return None
=======
        # outgoing edges from g2: g1
        self.assertEqual(1, len(j_alias))
        # recreate the original probabilities. They should be a vector of length 1 with value 1.
        original_probs = calculate_total_probs(j_alias, q_alias)
        self.assertAlmostEqual(1.0, original_probs[0])


    def test_raw_probs_2(self):
        p = 1
        q = 1
        gamma = 1
        g = N2vGraph(self.graph, p, q, gamma, doxn2v=True)
        #src = self.graph.get_node_index('g0')
        #dst = self.graph.get_node_index('g1')
        src = 'g1'
        dst = 'p1'
        [j_alias, q_alias] = g.get_alias_edge_xn2v(src, dst)
        self.assertEqual(len(j_alias), len(q_alias))
        # outgoing edges from p1: g1, p2, ..., p30
        self.assertEqual(30, len(j_alias))
        # recreate the original probabilities. They should be a vector of length 1 with value 1.
        original_probs = calculate_total_probs(j_alias, q_alias)
        #self.assertAlmostEqual(1.0/30.0, original_probs[1])

>>>>>>> ea627e84
<|MERGE_RESOLUTION|>--- conflicted
+++ resolved
@@ -1,86 +1,61 @@
-import numpy as np
-import os.path
-
 from unittest import TestCase
 
+import os.path
+import numpy as np
 from xn2v import CSFGraph
 from xn2v import N2vGraph
 
 
 def calculate_total_probs(j, q):
-    """Use the alias method to calculate the total probabilities of the discrete events.
-
-    Args:
-        j: alias vector
-        q: alias-method probabilities
-
-    Returns:
-        The total probability.
-
+    """
+    Use the alias method to calculate the total probabilities of the discrete events
+    :param j: alias vector
+    :param q: alias-method probabilities
+    :return:
     """
 
-    n = len(j)
-
-    # total probs has the total probabilities of the events in the vector. Thus, it goes from the alias model,
-    # where the probability of one event can be divided in two slots, to a simple 'multinomial' vector of probabilities.
-    total_probs = np.zeros(n)
-
-    for i in range(n):
+    N = len(j)
+    # Total probs has the total probabilities of the events in the vector
+    # Thus, it goes from the alias model, where the probability of one event
+    # can be divided in two slots, to a simple 'multinomial' vector of probabilities
+    total_probs = np.zeros(N)
+    for i in range(N):
         p = q[i]
         total_probs[i] += p
-
         if p < 1.0:
             alias_index = j[i]
             total_probs[alias_index] += 1 - p
-
     s = np.sum(total_probs)
-
-    return total_probs/s
+    return total_probs / s
 
 
 class TestGraph(TestCase):
 
     def setUp(self):
-        input_file = os.path.join(os.path.dirname(__file__), 'data', 'small_graph.txt')
-        g = CSFGraph(input_file)
+        inputfile = os.path.join(os.path.dirname(__file__), 'data', 'small_graph.txt')
+        g = CSFGraph(inputfile)
         self.graph = g
 
-<<<<<<< HEAD
-        return None
-
-    def test_simple_graph(self):
-=======
     def test_raw_probs_simple_graph_1(self):
->>>>>>> ea627e84
         p = 1
         q = 1
         gamma = 1
-        g = N2vGraph(self.graph, p, q, gamma,doxn2v=True)
-        #src = self.graph.get_node_index('g1')
-        #dst = self.graph.get_node_index('g2')
+        g = N2vGraph(self.graph, p, q, gamma, doxn2v=True)
+        # src = self.graph.get_node_index('g1')
+        # dst = self.graph.get_node_index('g2')
         src = 'g1'
         dst = 'g2'
-        edge = (src, dst)
-<<<<<<< HEAD
-        orig_edge, [j_alias, q_alias] = g.get_alias_edge(edge)
-
-        self.assertEqual(orig_edge, edge, "get_alias_edge didn't send back the original edge")
-=======
+        # edge = (src, dst)
         [j_alias, q_alias] = g.get_alias_edge_xn2v(src, dst)
-        #orig_edge, [j_alias, q_alias] = g.get_alias_edge(src, dst)
-        #self.assertEqual(orig_edge, edge,
-                        # "get_alias_edge didn't send back the original edge")
->>>>>>> ea627e84
+        # orig_edge, [j_alias, q_alias] = g.get_alias_edge(src, dst)
+        # self.assertEqual(orig_edge, edge,
+        # "get_alias_edge didn't send back the original edge")
         self.assertEqual(len(j_alias), len(q_alias))
 
         # there are 4 outgoing edges from g2: g1, g3, p1, p2
         self.assertEqual(4, len(j_alias))
-<<<<<<< HEAD
 
-        # recreate the original probabilities. They should be 0.2, 0.2, 0.4, 0.2
-=======
         # recreate the original probabilities. They should be 0.125, 0.125, 0.5, 0.25
->>>>>>> ea627e84
         original_probs = calculate_total_probs(j_alias, q_alias)
         self.assertAlmostEqual(0.125, original_probs[0])
         self.assertAlmostEqual(0.125, original_probs[1])
@@ -98,114 +73,91 @@
         dst = 'g4'
         [j_alias, q_alias] = g.get_alias_edge_xn2v(src, dst)
         self.assertEqual(len(j_alias), len(q_alias))
+
         # outgoing edges from g4: g1, g3, p4, d2
         self.assertEqual(4, len(j_alias))
+
         # recreate the original probabilities. They should be a vector of length 4.
-        original_probs = calculate_total_probs(j_alias, q_alias)
-        #self.assertAlmostEqual(1.0/4.0, original_probs[1])
-
-        return None
+        # original_probs = calculate_total_probs(j_alias, q_alias)
+        # self.assertAlmostEqual(1.0/4.0, original_probs[1])
 
 
 class TestHetGraph(TestCase):
 
     def setUp(self):
-        input_file = os.path.join(os.path.dirname(__file__), 'data', 'small_het_graph.txt')
-        g = CSFGraph(input_file)
+        inputfile = os.path.join(os.path.dirname(__file__), 'data', 'small_het_graph.txt')
+        g = CSFGraph(inputfile)
+
         self.graph = g
         self.nodes = g.nodes()
         self.g1index = self.__get_index('g1')
         self.d1index = self.__get_index('d1')
 
-        return None
-
     def __get_index(self, node):
         i = 0
-
         for n in self.nodes:
             if n == node:
                 return i
-
             i += 1
 
         raise Exception("Could not find {} in self.nodes".format(node))
 
     def testGraphNodeCounts(self):
-        """We expect 101 gene nodes, 20 disease nodes, and 30 protein nodes
-
-        Returns:
-            None.
+        """
+        #We expect 101 gene nodes, 20 disease nodes, and 30 protein nodes
+        :return:
         """
 
         g = self.graph
         n = g.node_count()
-
         self.assertEqual(151, n)
 
-        return None
-
     def testGraphEdgeCounts(self):
-        """We expect 100 g<->g edges, 1 g<->d edge, 19 d<->d edges, and 29 p<->p edges.
-
-        Note that currently we have 2 directed edges for each undirected edge. This means that edge_count() returns
-        300. This is an implementation detail that may change in the future.
-
-        Returns:
-            None.
+        """
+         # We expect 100 g<->g edges, 1 g<->d edge, 19 d<->d edges, and 29 p<->p edges
+         # Note that currently we have 2 directed edges for each undirected edge. This
+         # means that edge_count() returns 300. This is an implementation detail that
+         # may change in the future.
+        :return:
         """
 
         g = self.graph
         m = g.edge_count()
         self.assertEqual(300, m)
 
-<<<<<<< HEAD
-        return None
-
-    def test_raw_probs(self):
-=======
     def test_raw_probs_1(self):
->>>>>>> ea627e84
         p = 1
         q = 1
         gamma = 1
         g = N2vGraph(self.graph, p, q, gamma, doxn2v=True)
-        #src = self.graph.get_node_index('g0')
-        #dst = self.graph.get_node_index('g1')
+        # src = self.graph.get_node_index('g0')
+        # dst = self.graph.get_node_index('g1')
         src = 'g1'
         dst = 'g2'
         [j_alias, q_alias] = g.get_alias_edge_xn2v(src, dst)
         self.assertEqual(len(j_alias), len(q_alias))
-<<<<<<< HEAD
-        # outgoing edges from g2: g1->g2, g1->g3, g1->p1, g1->d3
-        # self.assertEqual(3, len(j_alias))
-        # recreate the original probabilities. They should be a vector of length 102 where all values are 10.0/102.0.
-        # original_probs = calculate_total_probs(j_alias, q_alias)
-        # self.assertAlmostEqual(10.0 / 1020.0, original_probs[self.d1index])
 
-        return None
-=======
         # outgoing edges from g2: g1
         self.assertEqual(1, len(j_alias))
+
         # recreate the original probabilities. They should be a vector of length 1 with value 1.
         original_probs = calculate_total_probs(j_alias, q_alias)
         self.assertAlmostEqual(1.0, original_probs[0])
-
 
     def test_raw_probs_2(self):
         p = 1
         q = 1
         gamma = 1
         g = N2vGraph(self.graph, p, q, gamma, doxn2v=True)
-        #src = self.graph.get_node_index('g0')
-        #dst = self.graph.get_node_index('g1')
+        # src = self.graph.get_node_index('g0')
+        # dst = self.graph.get_node_index('g1')
         src = 'g1'
         dst = 'p1'
         [j_alias, q_alias] = g.get_alias_edge_xn2v(src, dst)
         self.assertEqual(len(j_alias), len(q_alias))
+
         # outgoing edges from p1: g1, p2, ..., p30
         self.assertEqual(30, len(j_alias))
         # recreate the original probabilities. They should be a vector of length 1 with value 1.
-        original_probs = calculate_total_probs(j_alias, q_alias)
-        #self.assertAlmostEqual(1.0/30.0, original_probs[1])
-
->>>>>>> ea627e84
+        # original_probs = calculate_total_probs(j_alias, q_alias)
+        # self.assertAlmostEqual(1.0/30.0, original_probs[1])
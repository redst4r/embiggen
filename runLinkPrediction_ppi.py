--- conflicted
+++ resolved
@@ -99,18 +99,15 @@
     reverse_worddictionary = pos_train_graph.get_index_to_node_map()
 
     if w2v_model == "Skipgram":
-        model = SkipGramWord2Vec(walks, worddictionary=worddictionary,
-<<<<<<< HEAD
-                                 reverse_worddictionary=reverse_worddictionary, num_steps=args.num_steps)
+        model = SkipGramWord2Vec(walks,
+                                worddictionary=worddictionary,
+                                reverse_worddictionary=reverse_worddictionary,
+                                num_steps=args.num_steps)
     elif w2v_model == "CBOW":
-        model = ContinuousBagOfWordsWord2Vec(walks, worddictionary=worddictionary,
-                                             reverse_worddictionary=reverse_worddictionary, num_steps=args.num_steps)
-=======
-                             reverse_worddictionary=reverse_worddictionary, num_steps=args.num_steps)
-    elif w2v_model == "CBOW":
-        model = ContinuousBagOfWordsWord2Vec(walks, worddictionary=worddictionary,
-                                 reverse_worddictionary=reverse_worddictionary, num_steps=args.num_steps)
->>>>>>> 3b36899b
+        model = ContinuousBagOfWordsWord2Vec(walks,
+                                             worddictionary=worddictionary,
+                                             reverse_worddictionary=reverse_worddictionary,
+                                             num_steps=args.num_steps)
     else:
         raise ValueError('w2v_model must be "CBOW" or "SkipGram"')
 
